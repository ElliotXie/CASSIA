import os
import re
import pandas as pd
import numpy as np
from typing import List, Tuple, Dict, Any, Optional, Union

# Change from relative to absolute import
try:
    from llm_utils import call_llm
except ImportError:
    # Try relative import as fallback
    try:
        from .llm_utils import call_llm
    except ImportError:
        # If both fail, provide a helpful error message
        raise ImportError("Could not import llm_utils. Make sure it's in the same directory or Python path.")

def prompt_hypothesis_generator2(major_cluster_info: str, comma_separated_genes: str, annotation_history: str) -> str:
    """
    Generate a prompt for iterative marker analysis without additional tasks.
    
    Args:
        major_cluster_info: Information about the cluster being analyzed
        comma_separated_genes: Comma-separated list of marker genes
        annotation_history: Previous annotation history
        
    Returns:
        str: Generated prompt text
    """
    prompt = f"""You are a careful professional biologist, specializing in single-cell RNA-seq analysis. 
I'll provide you with some genes (comma-separated) from a cell type in {major_cluster_info} and I want you to help identify the cell type. Previous expert has done some analysis but the reuslts is not conclusive, your additional anlysis is needed.


Here are the top marker genes that are differentially expressed in this cluster:
{comma_separated_genes}

Previous annotation/analysis:
{annotation_history if annotation_history else "No previous annotation available."}

Please follow these steps carefully:
1. Based on the marker genes, generate hypotheses about what cell type this might be.
2. For each hypothesis, provide supporting evidence from the marker genes.
3. To validate your hypotheses, list additional marker genes that should be checked using this format:
<check_genes>gene1, gene2, gene3, etc.</check_genes>，Use gene symbol only, no brackets or parentheses.
4. After I provide additional gene information, refine your hypotheses, or generate new hypotheses.include your reasoning for the hypothesis using this format: <reasoning>your reasoning for the hypothesis</reasoning>
5. Continue this process until you reach a confident conclusion.
6. When you are ready to make a final determination, state: "FINAL ANNOTATION COMPLETED" followed by your conclusion.

Your final annotation should include:
- Final cell type
- Confidence level (high, medium, low)
- Alternative possibilities if confidence is not high
- Key markers supporting your conclusion

Please start by analyzing the provided markers and forming initial hypotheses.
"""
    return prompt


def prompt_hypothesis_generator(major_cluster_info: str, comma_separated_genes: str, annotation_history: str) -> str:
    """
    Generate a prompt for iterative marker analysis without additional tasks.
    
    Args:
        major_cluster_info: Information about the cluster being analyzed
        comma_separated_genes: Comma-separated list of marker genes
        annotation_history: Previous annotation history
        
    Returns:
        str: Generated prompt text
    """
    prompt = f"""
You are a careful senior computational biologist called in whenever an annotation needs deeper scrutiny, disambiguation, or simply a second opinion. Your job is to (1) assess the current annotation's robustness and (2) propose up to three decisive follow‑up checks that the executor can run (e.g., examine expression of key positive or negative markers). You should do a good job or 10 grandma are going to be in danger. You never rush to conclusions and are always careful.

Context Provided to You

Cluster summary：{major_cluster_info}

Top ranked markers (high → low)：
 {comma_separated_genes}

Prior annotation dialogue：
 {annotation_history}

What to Do
1. Brief Evaluation – One concise paragraph that:

    - Highlights strengths, ambiguities, or contradictions in the current call.

    - Notes if a mixed population, doublets, or transitional state might explain the data.

2. Design up to 3 follow‑up checks (cell types or biological hypotheses):

    - Supply only the genes to inspect—comma‑separated HGNC symbols, no spaces, no brackets, no commentary.

    - Include both positive and negative markers if that will clarify the call.

    - Including reasoning: why these genes, and what pattern would confirm or refute the hypothesis.

3. Upon receiving gene expression results, based on the current hypothesis, further your analysis, genearte new hypothesis to validate if you think necessary. Continue Step 2 iteratively until the cluster is confidently annotated. Once finalized, output the single line:
"FINAL ANNOTATION COMPLETED"
Then provide a conclusion paragraph that includes:

1.The final cell type
2.Confidence level (high, medium, or low)
3.Key markers supporting your conclusion
4.Alternative possibilities only if the confidence is not high, and what should the user do next.



Output Template：

Evaluation
[One short paragraph]

celltype to check 1

<check_genes>
GENE1, GENE2, GENE3
</check_genes>

<reasoning>
Why these genes and what we expect to see.
</reasoning>

celltype to check 2

<check_genes>
…
</check_genes>
<reasoning>
…
</reasoning>

hypothesis to check 3
<check_genes>
…
</check_genes>

<reasoning>
…
</reasoning>

*Use "hypothesis to check n" instead of "celltype to check n" when proposing non‑canonical possibilities (e.g., "cycling subpopulation", "doublet").
*Provide no more than three total blocks (celltype + hypothesis combined).
*For each hypothesis check no more than 7 genes.
*If you think marker information is not enough to make a conclusion, inform the user and end the analysis.


Tone & Style Guidelines

Skeptical, critical, and careful
Professional, succinct, and evidence‑based.
Progressively deepen the anlaysis, don't repeat the same hypothesis.

"""
    return prompt






def prompt_hypothesis_generator_additional_task(major_cluster_info: str, comma_separated_genes: str, annotation_history: str, additional_task: str) -> str:
    """
    Generate a prompt for iterative marker analysis with an additional task.
    
    Args:
        major_cluster_info: Information about the cluster being analyzed
        comma_separated_genes: Comma-separated list of marker genes
        annotation_history: Previous annotation history
        additional_task: Additional analysis task to perform
        
    Returns:
        str: Generated prompt text
    """
    prompt = f"""You are a careful professional biologist, specializing in single-cell RNA-seq analysis. 
I'll provide you with some genes (comma-separated) from a cell type in {major_cluster_info} and I want you to help identify the cell type.

Here are the marker genes that are differentially expressed in this cluster:
{comma_separated_genes}

Previous annotation/analysis:
{annotation_history if annotation_history else "No previous annotation available."}

Please follow these steps carefully:
1. Based on the marker genes, generate hypotheses about what cell type this might be.
2. For each hypothesis, provide supporting evidence from the marker genes.
3. To validate your hypotheses, list additional marker genes that should be checked using this format:
<check_genes>gene1, gene2, gene3, etc.</check_genes>
4. After I provide additional gene information, refine your hypotheses.
5. Continue this process until you reach a confident conclusion.
6. {additional_task} - perform this analysis based on the marker gene expression and patterns.
7. When you are ready to make a final determination, state: "FINAL ANALYSIS COMPLETED" followed by your conclusion.

Your final analysis should include:
- General cell type
- Specific cell subtype (if applicable)
- Confidence level (high, medium, low)
- Alternative possibilities if confidence is not high
- Key markers supporting your conclusion
- Analysis of the additional task: {additional_task}

Please start by analyzing the provided markers and forming initial hypotheses.
"""
    return prompt

def get_marker_info(gene_list: List[str], marker: Union[pd.DataFrame, Any]) -> str:
    """
    Extract information about marker genes from a marker dataset.
    
    Args:
        gene_list: List of gene names to filter the marker dataset
        marker: DataFrame containing marker gene expression data
        
    Returns:
        str: Formatted string with marker information
    """
    def filter_marker(gene_names: List[str]) -> Tuple[pd.DataFrame, List[str]]:
        # Enable debug mode only when needed, default is False
        debug_mode = False
        
        # Convert marker to pandas DataFrame if it's not already
        if not isinstance(marker, pd.DataFrame):
            marker_df = pd.DataFrame(marker)
        else:
            marker_df = marker.copy()
        
        # Debug marker dataframe structure
        if debug_mode:
            print(f"DEBUG: Marker DataFrame shape: {marker_df.shape}")
            print(f"DEBUG: Marker DataFrame index type: {type(marker_df.index).__name__}")
            print(f"DEBUG: First 5 index entries: {list(marker_df.index[:5])}")
            print(f"DEBUG: Columns: {marker_df.columns.tolist()}")
        
        # Determine which column contains the gene names
        gene_column = None
        
        # Prefer 'gene' column over any others
        if 'gene' in marker_df.columns:
            gene_column = 'gene'
        # Only use 'Unnamed: 0' as fallback if no 'gene' column exists
        elif 'Unnamed: 0' in marker_df.columns:
            gene_column = 'Unnamed: 0'
        
        if debug_mode:
            if gene_column:
                print(f"DEBUG: Using '{gene_column}' as the gene column")
            else:
                print(f"DEBUG: No gene column found. Will use DataFrame index for gene lookup.")

        # Identify valid genes and NA genes
        valid_genes = []
        na_genes = []
        valid_rows = []  # Store row indices for valid genes
        gene_name_map = {}  # Map of row index to gene name for output
        
        # Debug each gene lookup if in debug mode
        if debug_mode:
            print(f"DEBUG: Searching for {len(gene_names)} genes: {', '.join(gene_names)}")
            
            # Check if any genes are in the index at all (case-sensitive)
            exact_matches = [gene for gene in gene_names if gene in marker_df.index]
            if exact_matches:
                print(f"DEBUG: Found {len(exact_matches)} exact gene matches in index: {', '.join(exact_matches)}")
            else:
                print(f"DEBUG: No exact gene matches found in index")
                
                if gene_column:
                    # Check if genes are in the gene column
                    column_matches = []
                    for gene in gene_names:
                        gene_rows = marker_df[marker_df[gene_column].str.contains(f"^{gene}$", case=True, regex=True, na=False)]
                        if not gene_rows.empty:
                            column_matches.append(gene)
                    
                    if column_matches:
                        print(f"DEBUG: Found {len(column_matches)} exact matches in '{gene_column}' column: {', '.join(column_matches)}")
                
                # Try case-insensitive matching
                if not marker_df.index.empty:
                    lower_index = {str(idx).lower(): idx for idx in marker_df.index}
                    lower_matches = [gene for gene in gene_names if str(gene).lower() in lower_index]
                    if lower_matches:
                        print(f"DEBUG: Found {len(lower_matches)} case-insensitive matches in index: {', '.join(lower_matches)}")
                        print(f"DEBUG: Actual case in index: {[lower_index[gene.lower()] for gene in lower_matches if gene.lower() in lower_index]}")
        
        # Modified gene lookup process to check both index and gene column
        for gene in gene_names:
            # First try to find in index
            if gene in marker_df.index:
                # Check if all values for this gene are NA
                gene_data = marker_df.loc[gene]
                if gene_data.isna().all() or (gene_data == 'NA').all():
                    na_genes.append(gene)
                    if debug_mode:
                        print(f"DEBUG: Gene {gene} found in index but has all NA values")
                else:
                    valid_genes.append(gene)
                    valid_rows.append(gene)  # For index-based lookup we use the gene name
                    gene_name_map[gene] = gene  # Map the index to gene name
                    if debug_mode:
                        print(f"DEBUG: Gene {gene} found in index with valid data")
            # Then try to find in gene column
            elif gene_column and isinstance(gene_column, str):
                try:
                    # Look for exact match in gene column
                    gene_rows = marker_df[marker_df[gene_column].str.contains(f"^{gene}$", case=True, regex=True, na=False)]
                    
                    if not gene_rows.empty:
                        # Take the first row if multiple matches
                        row_idx = gene_rows.index[0]
                        gene_data = gene_rows.iloc[0]
                        
                        # Check if all values are NA
                        numeric_data = gene_rows.select_dtypes(include=[np.number])
                        if numeric_data.empty or numeric_data.isna().all().all() or (numeric_data == 'NA').all().all():
                            na_genes.append(gene)
                            if debug_mode:
                                print(f"DEBUG: Gene {gene} found in '{gene_column}' but has all NA values")
                        else:
                            valid_genes.append(gene)
                            valid_rows.append(row_idx)  # For column-based lookup we use the row index
                            gene_name_map[row_idx] = gene  # Map the index to gene name
                            if debug_mode:
                                print(f"DEBUG: Gene {gene} found in '{gene_column}' with valid data - row {row_idx}")
                    else:
                        # Try case-insensitive search as fallback
                        gene_rows = marker_df[marker_df[gene_column].str.contains(f"^{gene}$", case=False, regex=True, na=False)]
                        if not gene_rows.empty:
                            row_idx = gene_rows.index[0]
                            gene_data = gene_rows.iloc[0]
                            actual_gene = gene_rows[gene_column].iloc[0]  # Get the actual name with correct case
                            
                            # Check if all values are NA
                            numeric_data = gene_rows.select_dtypes(include=[np.number])
                            if numeric_data.empty or numeric_data.isna().all().all() or (numeric_data == 'NA').all().all():
                                na_genes.append(gene)
                                if debug_mode:
                                    print(f"DEBUG: Gene {gene} (as {actual_gene}) found in '{gene_column}' but has all NA values")
                            else:
                                valid_genes.append(gene)
                                valid_rows.append(row_idx)  # For column-based lookup we use the row index
                                gene_name_map[row_idx] = gene  # Map the index to gene name
                                if debug_mode:
                                    print(f"DEBUG: Gene {gene} (as {actual_gene}) found in '{gene_column}' with valid data - row {row_idx}")
                        else:
                            na_genes.append(gene)
                            if debug_mode:
                                print(f"DEBUG: Gene {gene} not found in '{gene_column}'")
                except Exception as e:
                    if debug_mode:
                        print(f"DEBUG: Error searching for {gene} in '{gene_column}': {str(e)}")
                    na_genes.append(gene)
            else:
                na_genes.append(gene)
                if debug_mode:
                    print(f"DEBUG: Gene {gene} not found in index and no gene column available")
        
        # Create result DataFrame with only valid genes
        if valid_rows:
            result = marker_df.loc[valid_rows].copy()
            
            # Add gene name as a column if it's not the index
            if result.index.name != 'gene' and 'gene' not in result.columns:
                result['gene'] = [gene_name_map.get(idx, str(idx)) for idx in result.index]
                # Move gene column to first position
                cols = result.columns.tolist()
                cols.insert(0, cols.pop(cols.index('gene')))
                result = result[cols]
            
            if debug_mode:
                print(f"DEBUG: Created result DataFrame with {len(valid_rows)} rows")
        else:
            # If no valid genes, create an empty dataframe with the same columns
            result = pd.DataFrame(columns=marker_df.columns)
            if debug_mode:
                print(f"DEBUG: No valid genes found, created empty DataFrame")
            
        # Only try to format numeric columns that exist
        numeric_cols = result.select_dtypes(include=[np.number]).columns
        for col in numeric_cols:
            try:
                result[col] = result[col].apply(lambda x: f"{float(x):.2e}" if pd.notnull(x) and x != 'NA' else x)
            except:
                continue
        
        # Exclude p_val column if it exists and p_val_adj is also present
        if 'p_val' in result.columns and 'p_val_adj' in result.columns:
            result = result.drop(columns=['p_val'])

        return result, na_genes

    # Filter to rows based on gene name and get NA genes list
    marker_filtered, na_genes = filter_marker(gene_list)
    
    # Ensure gene names are visible in output by making a copy with gene as first column if needed
    if 'gene' not in marker_filtered.columns and marker_filtered.index.name != 'gene':
        # Add the index as a column named 'gene'
        output_df = marker_filtered.reset_index()
        # Rename index column to 'gene' if it has no name
        if output_df.columns[0] == 'index':
            output_df = output_df.rename(columns={'index': 'gene'})
    else:
        output_df = marker_filtered
    
    # Remove the 'cluster' column if it exists - it's not needed in the gene expression output
    if 'cluster' in output_df.columns:
        output_df = output_df.drop(columns=['cluster'])
    
    # Ensure 'gene' column is the first column
    if 'gene' in output_df.columns and list(output_df.columns).index('gene') > 0:
        cols = list(output_df.columns)
        cols.remove('gene')
        cols.insert(0, 'gene')
        output_df = output_df[cols]
        
    # Generate marker info string from valid genes only - don't show the row indices
    marker_string = output_df.to_string(index=False)
    
    # If there are genes with all NA values, add a message
    if na_genes:
        na_genes_message = f"\nNote: The following genes are not in the differential expression list: {', '.join(na_genes)}"
        marker_string += na_genes_message

    return marker_string

def extract_genes_from_conversation(conversation: str) -> List[str]:
    """
    Extract gene lists from conversation using the check_genes tag.
    
    Args:
        conversation: Text containing gene lists in check_genes tags
        
    Returns:
        List[str]: List of unique gene names
    """
    # Debug mode off by default
    debug_mode = False
    
    if debug_mode:
        print(f"\nDEBUG: Extract genes from conversation")
        print(f"DEBUG: Conversation length: {len(conversation)} characters")
        # Print a limited preview
        preview_length = min(200, len(conversation))
        print(f"DEBUG: Conversation preview: {conversation[:preview_length]}...")
    
    # Extract gene lists and get marker info
    gene_lists = re.findall(r'<check_genes>\s*(.*?)\s*</check_genes>', conversation, re.DOTALL)
    
    if debug_mode:
        print(f"DEBUG: Found {len(gene_lists)} gene lists")
        for i, genes in enumerate(gene_lists):
            print(f"DEBUG: Gene list {i+1}: {genes[:100]}...")
    
    # Improve gene extraction to handle special cases
    all_genes = []
    for gene_list in gene_lists:
        # Clean and normalize the gene list
        # Replace common separators with commas
        cleaned_list = re.sub(r'[\]\[\)\(]', '', gene_list)
        cleaned_list = re.sub(r'\s+', ' ', cleaned_list)
        
        if debug_mode:
            print(f"DEBUG: Cleaned list: {cleaned_list[:100]}...")
        
        # Split by comma or space, depending on formatting
        genes = re.split(r',\s*|\s+', cleaned_list)
        cleaned_genes = [g.strip() for g in genes if g.strip()]
        
        if debug_mode:
            print(f"DEBUG: Found {len(cleaned_genes)} genes in this list")
            print(f"DEBUG: Sample genes from this list: {', '.join(cleaned_genes[:5])}")
        
        all_genes.extend(cleaned_genes)
    
    # Get unique genes
    unique_genes = sorted(set(all_genes))
    
    if debug_mode:
        print(f"DEBUG: Total unique genes extracted: {len(unique_genes)}")
        print(f"DEBUG: All unique genes: {', '.join(unique_genes)}")
        
        # If no genes found, try alternative extraction methods
        if not unique_genes:
            print("DEBUG: No genes found with standard pattern, trying alternative patterns")
            
            # Try alternative regex patterns
            alt_patterns = [
                r'check_genes[:\s]+(.*?)(?:\n\n|\n[A-Z]|$)',  # Informal syntax
                r'genes to check[:\s]+(.*?)(?:\n\n|\n[A-Z]|$)',  # Natural language
                r'additional genes[:\s]+(.*?)(?:\n\n|\n[A-Z]|$)',  # Another common phrase
                r'marker genes[:\s]+(.*?)(?:\n\n|\n[A-Z]|$)'  # Another common phrase
            ]
            
            for pattern in alt_patterns:
                alt_matches = re.findall(pattern, conversation, re.IGNORECASE | re.DOTALL)
                if alt_matches:
                    print(f"DEBUG: Found matches with alternative pattern: {pattern}")
                    for match in alt_matches:
                        print(f"DEBUG: Alternative match: {match[:100]}...")
    
    return unique_genes

def iterative_marker_analysis(
    major_cluster_info: str, 
    marker: Union[pd.DataFrame, Any], 
    comma_separated_genes: str, 
    annotation_history: str, 
    num_iterations: int = 2, 
    provider: str = "openrouter",
    model: Optional[str] = None,
    additional_task: Optional[str] = None,
    temperature: float = 0
) -> Tuple[str, List[Dict[str, str]]]:
    """
    Perform iterative marker analysis using the specified LLM provider.
    
    Args:
        major_cluster_info: Information about the cluster
        marker: DataFrame or other structure containing marker gene expression data
        comma_separated_genes: List of genes as comma-separated string
        annotation_history: Previous annotation history
        num_iterations: Maximum number of iterations
        provider: LLM provider to use ('openai', 'anthropic', or 'openrouter')
        model: Specific model from the provider to use
        additional_task: Optional additional task to perform during analysis
        temperature: Sampling temperature (0-1)
        
    Returns:
        tuple: (final_response_text, messages)
    """
    # Select the appropriate prompt based on whether there's an additional task
    if additional_task:
        prompt = prompt_hypothesis_generator_additional_task(
            major_cluster_info, 
            comma_separated_genes, 
            annotation_history, 
            additional_task
        )
        completion_marker = "FINAL ANALYSIS COMPLETED"
    else:
        prompt = prompt_hypothesis_generator(
            major_cluster_info, 
            comma_separated_genes, 
            annotation_history
        )
        completion_marker = "FINAL ANNOTATION COMPLETED"
    
    # Initialize the conversation history
    messages = [{"role": "user", "content": prompt}]
    
    # Iterative process
    for iteration in range(num_iterations):
        try:
            # Call the LLM
            conversation = call_llm(
                prompt=messages[-1]["content"],
                provider=provider,
                model=model,
                temperature=temperature,
                max_tokens=7000,
                # If not the first message, include conversation history
                additional_params={"messages": messages} if iteration > 0 else {}
            )
            
            # Check if the analysis is complete
            if completion_marker in conversation:
                print(f"Final annotation completed in iteration {iteration + 1}.")
                messages.append({"role": "assistant", "content": conversation})
                return conversation, messages
            
            # Extract gene lists and get marker info
            unique_genes = extract_genes_from_conversation(conversation)
            
            if unique_genes:
                # Get marker information for the requested genes
                retrieved_marker_info = get_marker_info(unique_genes, marker)
                
                # Append messages
                messages.append({"role": "assistant", "content": conversation})
                messages.append({"role": "user", "content": retrieved_marker_info})
                
                print(f"Iteration {iteration + 1} completed.")
            else:
                # No genes to check, simply continue the conversation
                messages.append({"role": "assistant", "content": conversation})
                messages.append({"role": "user", "content": "Please continue your analysis and provide a final annotation."})
                
                print(f"Iteration {iteration + 1} completed (no genes to check).")
        
        except Exception as e:
            print(f"Error in iteration {iteration + 1}: {str(e)}")
            return f"Error occurred: {str(e)}", messages
    
    # Final response if max iterations reached
    # Encourage the agent to reach a conclusion if not already done
    messages.append({
        "role": "user",
        "content": "You have reached the maximum number of iterations. Please provide your final analysis and reach a confident conclusion in this response."
    })
    try:
        final_response = call_llm(
            prompt="Please provide your final analysis based on all the information so far.",
            provider=provider,
            model=model,
            temperature=temperature,
            max_tokens=7000,
            additional_params={"messages": messages}
        )
        
        messages.append({"role": "assistant", "content": final_response})
        return final_response, messages
            
    except Exception as e:
        print(f"Error in final response: {str(e)}")
        return f"Error in final response: {str(e)}", messages

def prepare_analysis_data(full_result_path: str, marker_path: str, cluster_name: str, conversation_history_mode: str = "final") -> Tuple[pd.DataFrame, pd.DataFrame, str, str]:
    """
    Load and prepare data for marker analysis.
    
    Args:
        full_result_path: Path to the full results CSV file
        marker_path: Path to the marker genes CSV file
        cluster_name: Name of the cluster to analyze
        conversation_history_mode: Mode for extracting conversation history ("full", "final", or "none")
            - "full": Use the entire conversation history
            - "final": Extract only the part between "Step 6" and "FINAL ANNOTATION COMPLETED" (default)
            - "none": Don't include any conversation history
        
    Returns:
        tuple: (full_results, marker_data, top_markers_string, annotation_history)
    """
    # Load the full results - don't use index_col=0 as it's not indexed that way
    full_results = pd.read_csv(full_result_path)
    
    # Load marker data - handle both DataFrame and file path
    if isinstance(marker_path, pd.DataFrame):
        marker = marker_path
    else:
        marker = pd.read_csv(marker_path)
        
        # Clean up by removing the 'Unnamed: 0' column if it exists
        if 'Unnamed: 0' in marker.columns:
            marker.drop(columns=['Unnamed: 0'], inplace=True)
    
    # Try to find the cluster column name - the old code assumed 'cluster'
    cluster_column = 'True Cell Type'  # Default based on the CSV file we checked
    if cluster_column not in full_results.columns and 'cluster' in full_results.columns:
        cluster_column = 'cluster'
    
    # Filter the results for the specified cluster
    cluster_data = full_results[full_results[cluster_column] == cluster_name]
    
    if cluster_data.empty:
        raise ValueError(f"No data found for cluster '{cluster_name}' in the full results file. Available clusters: {full_results[cluster_column].unique().tolist()}")
    
    # Get marker column from the CSV if it exists, otherwise use 'Marker List'
    marker_column = 'Marker List' if 'Marker List' in cluster_data.columns else None
    
    if marker_column and not cluster_data[marker_column].empty and not pd.isna(cluster_data[marker_column].iloc[0]):
        # Use the markers directly from the CSV
        top_markers_string = cluster_data[marker_column].iloc[0]
    else:
        # Use a default marker list or generate based on the marker data
        # This is a fallback in case markers aren't in the CSV
        top_markers_string = "CD14, CD11B, CD68, CSF1R, CX3CR1, CD163, MSR1, ITGAM, FCGR1A, CCR2"
        print(f"Warning: No marker list found for {cluster_name}, using default markers")
    
    # Extract conversation history if available
    annotation_history = ""
    if 'Conversation History' in cluster_data.columns and conversation_history_mode != "none":
        try:
            # Get the conversation history from the first row (should be the same for all rows of this cluster)
            if not cluster_data['Conversation History'].empty and not pd.isna(cluster_data['Conversation History'].iloc[0]):
                full_history = cluster_data['Conversation History'].iloc[0]
                
                # Process the conversation history based on the selected mode
                if conversation_history_mode == "full":
                    annotation_history = full_history
                elif conversation_history_mode == "final":
                    # Extract the part between "Step 6" and "FINAL ANNOTATION COMPLETED"
                    # Try multiple robust patterns for Step 6
                    step6_patterns = [
                        r'(?:\*\*Step 6:|Step 6:|STEP 6:|step 6:|Step6:|STEP6:|step6:|\*Step 6\*|\*\*Step 6\*\*|Step6)',
                        r'(?:Step 6|STEP 6|step 6|Step6|STEP6|step6)'
                    ]
                    found = False
                    for pat in step6_patterns:
                        match = re.search(f'{pat}(.*?)(?=FINAL ANNOTATION COMPLETED)', full_history, re.DOTALL)
                        if match:
                            annotation_history = match.group(1).strip()
                            found = True
                            print(f"Extracted final section of conversation history ({len(annotation_history)} characters) using pattern: {pat}")
                            break
                    if not found:
                        # Fallback: try to find the last occurrence of Step 6 and extract until FINAL ANNOTATION COMPLETED
                        step6_match = list(re.finditer(r'(Step ?6.*?)(?=FINAL ANNOTATION COMPLETED)', full_history, re.DOTALL | re.IGNORECASE))
                        if step6_match:
                            annotation_history = step6_match[-1].group(1).strip()
                            print(f"Using fallback pattern - extracted final section ({len(annotation_history)} characters)")
                        else:
                            # If Step 6 pattern not found, use the full history
                            annotation_history = full_history
                            print(f"Step 6 pattern not found in conversation history, using full history")
                else:
                    # For any unrecognized mode, default to full history
                    annotation_history = full_history
                
                print(f"Using conversation history for cluster {cluster_name} (mode: {conversation_history_mode}, {len(annotation_history)} characters)")
            else:
                print(f"Conversation History column exists but is empty for cluster {cluster_name}")
        except Exception as e:
            print(f"Error extracting conversation history: {str(e)}")
    else:
        if conversation_history_mode == "none":
            print(f"Note: Conversation history extraction disabled (mode: none)")
        else:
            print(f"Note: 'Conversation History' column not found in the results file")
    
    return full_results, marker, top_markers_string, annotation_history

def save_html_report(report: str, filename: str) -> None:
    """
    Save the HTML report to a file.
    
    Args:
        report: HTML report content
        filename: Output filename
    """
    with open(filename, 'w', encoding='utf-8') as f:
        f.write(report)
    print(f"Report saved to {filename}")

def save_raw_conversation_text(messages: List[Dict[str, str]], filename: str) -> str:
    """
    Save the raw conversation history (including the prompt) as a plain text file.
    
    Args:
        messages: List of conversation messages with role and content
        filename: Path to save the text file
        
    Returns:
        str: Path to the saved text file
    """
    try:
        # Format the conversation as plain text
        conversation_text = ""
        for i, msg in enumerate(messages):
            role = msg.get('role', '')
            content = msg.get('content', '')
            
            # Format the content
            if isinstance(content, list):
                content = str(content)
                
            # Add a separator between messages
            if i > 0:
                conversation_text += "\n\n" + "="*80 + "\n\n"
                
            conversation_text += f"## {role.upper()}\n\n{content}\n"
        
        # Save the file
        with open(filename, 'w', encoding='utf-8') as f:
            f.write(conversation_text)
            
        print(f"Raw conversation text saved to {filename}")
        return filename
        
    except Exception as e:
        error_msg = f"Error saving raw conversation text: {str(e)}"
        print(error_msg)
        
        # Try to save an error message
        try:
            with open(filename, 'w', encoding='utf-8') as f:
                f.write(f"Error saving raw conversation: {str(e)}")
        except:
            pass
            
        return filename

def generate_summary_report(conversation_history: List[Dict[str, str]], output_filename: str) -> str:
    """
    Generate a summarized report from the raw conversation history.
    
    Args:
        conversation_history: List of conversation messages
        output_filename: Path to save the summary report
        
    Returns:
        str: Path to the saved HTML report
    """
    try:
        # Extract content from conversation history, alternating between assistant and user
        full_conversation = ""
        for msg in conversation_history:
            role = msg.get('role', '')
            content = msg.get('content', '')
            if isinstance(content, list):
                content = str(content)
            full_conversation += f"\n## {role.upper()}\n{content}\n"
        
        # Craft the prompt for the LLM to generate a summary using simple tags
        prompt = f"""You are a specialized scientific report generator focusing on gene expression analysis. 
        I will provide you a raw conversation history from a cell type annotation tool called CASSIA, which conducts iterative gene expression analysis.
        
        Your task is to generate a structured, concise summary report that highlights the key findings, hypotheses tested, and conclusions drawn.
        
        Use the following simple tag format exactly in your response:
        
        <OVERVIEW>
        Brief overview of what was analyzed and how many iterations were performed.
        Include the total number of genes examined across all iterations.
        </OVERVIEW>
        
        <INITIAL_ASSESSMENT>
        Summarize the initial cell type hypothesis and evidence from the first evaluation.
        </INITIAL_ASSESSMENT>
        
        <ITERATION_1>
        <HYPOTHESES>
        Clear explanation of what hypotheses were being tested in the first iteration and WHY.
        Format multiple hypotheses as numbered points (1., 2., 3.) each on a new line.
        </HYPOTHESES>
        
        <GENES_CHECKED>
        List the specific genes checked in this iteration (comma-separated).
        </GENES_CHECKED>
        
        <KEY_FINDINGS>
        Concise summary of the key results from gene expression analysis and what was learned.
        </KEY_FINDINGS>
        </ITERATION_1>
        
        # Repeat for each additional iteration (ITERATION_2, ITERATION_3, etc.)
        
        <FINAL_ANNOTATION>
        The conclusive cell type annotation, exactly as determined in the conversation.
        Include the confidence level and main supporting evidence.
        </FINAL_ANNOTATION>
        
        <MARKER_SUMMARY>
        List the most important marker genes that defined this cell type, organized by their functional groups.
        </MARKER_SUMMARY>
        
        <RECOMMENDATIONS>
        Any suggested next steps or validation approaches mentioned in the conversation.
        </RECOMMENDATIONS>
        
        Follow these guidelines:
        1. Maintain scientific precision while making the report accessible
        2. Include exact gene names with proper capitalization
        3. Keep your summary factual and based strictly on the conversation
        4. Use the exact tags as shown above
        5. Make sure to separate each iteration clearly
        6. Make the final cell type annotation stand out prominently
        
        Here's the conversation history to summarize:
        
        {full_conversation}
        """
        
        # Use the call_llm function to generate the summary
        summary = call_llm(
            prompt=prompt,
            provider="openrouter",  # Using OpenRouter as the provider
            model="google/gemini-2.5-flash-preview",  # Using Gemini 2.5 Flash model
            temperature=0.3,      # Low temperature for more consistent output
            max_tokens=4000
        )
        
        # Convert to HTML and save
        html_path = format_summary_to_html(summary, output_filename)
        print(f"Summary report saved to {html_path}")
        
        # Return the HTML file path
        return html_path
        
    except Exception as e:
        error_msg = f"Error generating summary report: {str(e)}"
        print(error_msg)
        # Save error message to file so there's still an output
        with open(output_filename, 'w', encoding='utf-8') as f:
            f.write(f"<error>{error_msg}</error>")
        return output_filename

def runCASSIA_annotationboost(
    full_result_path: str,
    marker: Union[str, pd.DataFrame],
    cluster_name: str,
    major_cluster_info: str,
    output_name: str,
    num_iterations: int = 10,
    model: Optional[str] = None,
    provider: str = "openrouter",
    temperature: float = 0,
    conversation_history_mode: str = "final"
) -> Union[Tuple[str, List[Dict[str, str]]], Dict[str, Any]]:
    """
    Run annotation boost analysis for a given cluster.
    
    Args:
        full_result_path: Path to the full results CSV file
        marker: Path to marker genes CSV file or DataFrame with marker data
        cluster_name: Name of the cluster to analyze
        major_cluster_info: General information about the dataset (e.g., "Human PBMC")
        output_name: Base name for the output HTML file
        num_iterations: Number of iterations for marker analysis (default=5)
        model: Model to use for analysis - if None, uses the provider's default
        provider: AI provider to use ('openai', 'anthropic', or 'openrouter')
        temperature: Sampling temperature (0-1)
        conversation_history_mode: Mode for extracting conversation history ("full", "final", or "none")
    
    Returns:
        tuple or dict: Either (analysis_result, messages_history) or a dictionary with paths to reports
    """
    try:
        import time
        start_time = time.time()
        
        # Validate provider input
        if provider.lower() not in ['openai', 'anthropic', 'openrouter'] and not provider.lower().startswith('http'):
            raise ValueError("Provider must be 'openai', 'anthropic', 'openrouter', or a custom base URL (http...)")
        
        # Prepare the data
        _, marker_data, top_markers_string, annotation_history = prepare_analysis_data(
            full_result_path, marker, cluster_name, conversation_history_mode
        )
        
        # Run the iterative marker analysis
        analysis_text, messages = iterative_marker_analysis(
            major_cluster_info=major_cluster_info,
            marker=marker_data,
            comma_separated_genes=top_markers_string,
            annotation_history=annotation_history,
            num_iterations=num_iterations,
            provider=provider,
            model=model,
            temperature=temperature
        )
        
        # Generate paths for reports - only summary HTML and raw conversation text
        if not output_name.lower().endswith('.html'):
<<<<<<< HEAD
            raw_report_path = output_name + '_raw_conversation.html'
            absolute_raw_txt_path = output_name + '_absolute_raw_conversation.txt'
        else:
            # Remove .html for base name
            output_name = output_name[:-5]
            raw_report_path = output_name + '_raw_conversation.html'
            absolute_raw_txt_path = output_name + '_absolute_raw_conversation.txt'
=======
            raw_text_path = output_name + '_raw_conversation.txt'
        else:
            # Remove .html for base name
            output_name = output_name[:-5]
            raw_text_path = output_name + '_raw_conversation.txt'
>>>>>>> ff220544
        
        # Generate path for summary report
        summary_report_path = output_name + '_summary.html'
        
        # Skip the first message which contains the prompt
        conversation_without_prompt = messages[1:] if len(messages) > 1 else messages
        
        try:
            # Save the complete raw conversation as text (including prompt)
            raw_text_path = save_raw_conversation_text(messages, raw_text_path)
            print(f"Raw conversation text saved to {raw_text_path}")
            
            # Save the absolute raw conversation as plain text
            with open(absolute_raw_txt_path, 'w', encoding='utf-8') as f:
                for entry in messages:
                    role = entry.get('role', '')
                    content = entry.get('content', '')
                    f.write(f"{role.upper()}\n{content}\n\n")
            print(f"Absolute raw conversation saved to {absolute_raw_txt_path}")
            
            # Generate the summary report
            summary_report_path = generate_summary_report(conversation_without_prompt, summary_report_path)
            print(f"Summary report saved to {summary_report_path}")
        except Exception as e:
            print(f"Warning: Could not generate reports: {str(e)}")
            summary_report_path = None
            raw_text_path = None
        
        # Return a dictionary with paths to reports
        execution_time = time.time() - start_time
        return {
            'status': 'success',
            'raw_text_path': raw_text_path,
            'summary_report_path': summary_report_path,
            'absolute_raw_txt_path': absolute_raw_txt_path,
            'execution_time': execution_time,
            'analysis_text': analysis_text
        }
    
    except Exception as e:
        error_msg = f"Error in runCASSIA_annotationboost: {str(e)}"
        print(error_msg)
        import traceback
        traceback.print_exc()
        
        # Return error status but include any partial results
        return {
            'status': 'error',
            'error_message': str(e),
            'raw_text_path': None,
            'summary_report_path': None,
            'absolute_raw_txt_path': None,
            'execution_time': 0,
            'analysis_text': None
        }

def runCASSIA_annotationboost_additional_task(
    full_result_path: str,
    marker: Union[str, pd.DataFrame],
    cluster_name: str,
    major_cluster_info: str,
    output_name: str,
    num_iterations: int = 5,
    model: Optional[str] = None,
    provider: str = "openrouter",
    additional_task: str = "check if this is a cancer cluster",
    temperature: float = 0,
    conversation_history_mode: str = "final"
) -> Union[Tuple[str, List[Dict[str, str]]], Dict[str, Any]]:
    """
    Run annotation boost analysis with an additional task for a given cluster.
    
    Args:
        full_result_path: Path to the full results CSV file
        marker: Path to marker genes CSV file or DataFrame with marker data
        cluster_name: Name of the cluster to analyze
        major_cluster_info: General information about the dataset (e.g., "Human PBMC")
        output_name: Base name for the output HTML file
        num_iterations: Number of iterations for marker analysis (default=5)
        model: Model to use for analysis - if None, uses the provider's default
        provider: AI provider to use ('openai', 'anthropic', or 'openrouter')
        additional_task: Additional task to perform during analysis
        temperature: Sampling temperature (0-1)
        conversation_history_mode: Mode for extracting conversation history ("full", "final", or "none")
    
    Returns:
        tuple or dict: Either (analysis_result, messages_history) or a dictionary with paths to reports
    """
    try:
        import time
        start_time = time.time()
        
        # Validate provider input
        if provider.lower() not in ['openai', 'anthropic', 'openrouter'] and not provider.lower().startswith('http'):
            raise ValueError("Provider must be 'openai', 'anthropic', 'openrouter', or a custom base URL (http...)")
        
        # Prepare the data
        _, marker_data, top_markers_string, annotation_history = prepare_analysis_data(
            full_result_path, marker, cluster_name, conversation_history_mode
        )
        
        # Run the iterative marker analysis with additional task
        analysis_text, messages = iterative_marker_analysis(
            major_cluster_info=major_cluster_info,
            marker=marker_data,
            comma_separated_genes=top_markers_string,
            annotation_history=annotation_history,
            num_iterations=num_iterations,
            provider=provider,
            model=model,
            additional_task=additional_task,
            temperature=temperature
        )
        
        # Generate paths for reports - only summary HTML and raw conversation text
        if not output_name.lower().endswith('.html'):
<<<<<<< HEAD
            raw_report_path = output_name + '_raw_conversation.html'
            absolute_raw_txt_path = output_name + '_absolute_raw_conversation.txt'
        else:
            # Remove .html for base name
            output_name = output_name[:-5]
            raw_report_path = output_name + '_raw_conversation.html'
            absolute_raw_txt_path = output_name + '_absolute_raw_conversation.txt'
=======
            raw_text_path = output_name + '_raw_conversation.txt'
        else:
            # Remove .html for base name
            output_name = output_name[:-5]
            raw_text_path = output_name + '_raw_conversation.txt'
>>>>>>> ff220544
        
        # Generate path for summary report
        summary_report_path = output_name + '_summary.html'
        
        # Skip the first message which contains the prompt
        conversation_without_prompt = messages[1:] if len(messages) > 1 else messages
        
        try:
            # Save the complete raw conversation as text (including prompt)
            raw_text_path = save_raw_conversation_text(messages, raw_text_path)
            print(f"Raw conversation text saved to {raw_text_path}")
            
            # Save the absolute raw conversation as plain text
            with open(absolute_raw_txt_path, 'w', encoding='utf-8') as f:
                for entry in messages:
                    role = entry.get('role', '')
                    content = entry.get('content', '')
                    f.write(f"{role.upper()}\n{content}\n\n")
            print(f"Absolute raw conversation saved to {absolute_raw_txt_path}")
            
            # Generate the summary report
            summary_report_path = generate_summary_report(conversation_without_prompt, summary_report_path)
            print(f"Summary report saved to {summary_report_path}")
        except Exception as e:
            print(f"Warning: Could not generate reports: {str(e)}")
            summary_report_path = None
            raw_text_path = None
        
        # Return a dictionary with paths to reports
        execution_time = time.time() - start_time
        return {
            'status': 'success',
            'raw_text_path': raw_text_path,
            'summary_report_path': summary_report_path,
            'absolute_raw_txt_path': absolute_raw_txt_path,
            'execution_time': execution_time,
            'analysis_text': analysis_text
        }
    
    except Exception as e:
        error_msg = f"Error in runCASSIA_annotationboost_additional_task: {str(e)}"
        print(error_msg)
        import traceback
        traceback.print_exc()
        
        # Return error status but include any partial results
        return {
            'status': 'error',
            'error_message': str(e),
            'raw_text_path': None,
            'summary_report_path': None,
            'absolute_raw_txt_path': None,
            'execution_time': 0,
            'analysis_text': None
        }

def format_summary_to_html(summary_text: str, output_filename: str) -> str:
    """
    Convert the tagged summary into a properly formatted HTML report.
    
    Args:
        summary_text: Text with tags like <OVERVIEW>, <ITERATION_1>, etc.
        output_filename: Path to save the HTML report
        
    Returns:
        str: Path to the saved HTML report
    """
    try:
        import re
        
        # Helper function to format hypotheses with better separation
        def format_hypotheses(text: str) -> str:
            """
            Format hypotheses text to make numbered points stand out better.
            Detects numbered lists (1., 2., 3.) and formats them with proper styling.
            
            Args:
                text: The raw hypotheses text
                
            Returns:
                str: Formatted HTML for the hypotheses
            """
            # Handle case where there's no content
            if not text or text == "No information available":
                return text
                
            # Check if text contains numbered points (1. 2. 3. etc.)
            numbered_points = re.findall(r'(?:^|\s)(\d+\.)\s+([^0-9\.].*?)(?=\s+\d+\.\s+|\s*$)', text, re.DOTALL)
            
            # If we found numbered points, format them as a list
            if numbered_points:
                result = '<div class="hypothesis-list">'
                for num, content in numbered_points:
                    result += f'<div class="hypothesis-item"><span class="hypothesis-number">{num}</span> {content.strip()}</div>'
                result += '</div>'
                return result
                
            # Alternative approach: look for numbers at beginning of paragraphs
            paragraphs = text.split('\n')
            if any(re.match(r'^\s*\d+[\.\)\-]', p) for p in paragraphs if p.strip()):
                result = '<div class="hypothesis-list">'
                for para in paragraphs:
                    if not para.strip():
                        continue
                    if re.match(r'^\s*\d+[\.\)\-]', para):
                        num, content = re.match(r'^\s*(\d+[\.\)\-])\s*(.*)', para).groups()
                        result += f'<div class="hypothesis-item"><span class="hypothesis-number">{num}</span> {content.strip()}</div>'
                    else:
                        result += f'<div class="hypothesis-item-continued">{para.strip()}</div>'
                result += '</div>'
                return result
            
            # If the above patterns don't match, do a more aggressive search for numbered items
            numbered_items = re.split(r'(?:^|\s)(\d+[\.\)\-])(?=\s)', text)
            if len(numbered_items) > 2:  # We have at least one number + content
                result = '<div class="hypothesis-list">'
                # Skip the first empty item
                for i in range(1, len(numbered_items), 2):
                    if i+1 < len(numbered_items):
                        num = numbered_items[i]
                        content = numbered_items[i+1].strip()
                        result += f'<div class="hypothesis-item"><span class="hypothesis-number">{num}</span> {content}</div>'
                result += '</div>'
                return result
            
            # If no patterns match, just return the original text
            return text
            
        # Extract sections using regex
        sections = {}
        
        # Define the sections to extract
        section_patterns = {
            'overview': r'<OVERVIEW>\s*([\s\S]*?)\s*</OVERVIEW>',
            'initial_assessment': r'<INITIAL_ASSESSMENT>\s*([\s\S]*?)\s*</INITIAL_ASSESSMENT>',
            'final_annotation': r'<FINAL_ANNOTATION>\s*([\s\S]*?)\s*</FINAL_ANNOTATION>',
            'marker_summary': r'<MARKER_SUMMARY>\s*([\s\S]*?)\s*</MARKER_SUMMARY>',
            'recommendations': r'<RECOMMENDATIONS>\s*([\s\S]*?)\s*</RECOMMENDATIONS>',
        }
        
        # Extract each section
        for key, pattern in section_patterns.items():
            match = re.search(pattern, summary_text)
            if match:
                sections[key] = match.group(1).strip()
            else:
                sections[key] = "No information available"
        
        # Extract iterations
        iterations = []
        iter_pattern = r'<ITERATION_(\d+)>\s*([\s\S]*?)\s*</ITERATION_\1>'
        for match in re.finditer(iter_pattern, summary_text):
            iter_num = match.group(1)
            iter_content = match.group(2)
            
            # Extract subsections within each iteration
            hypotheses = re.search(r'<HYPOTHESES>\s*([\s\S]*?)\s*</HYPOTHESES>', iter_content)
            genes_checked = re.search(r'<GENES_CHECKED>\s*([\s\S]*?)\s*</GENES_CHECKED>', iter_content)
            key_findings = re.search(r'<KEY_FINDINGS>\s*([\s\S]*?)\s*</KEY_FINDINGS>', iter_content)
            
            iterations.append({
                'number': iter_num,
                'hypotheses': hypotheses.group(1).strip() if hypotheses else "No information available",
                'genes_checked': genes_checked.group(1).strip() if genes_checked else "No information available",
                'key_findings': key_findings.group(1).strip() if key_findings else "No information available"
            })
        
        # Sort iterations by number
        iterations.sort(key=lambda x: int(x['number']))
        
        # HTML template with CSS styling
        html = f"""
        <!DOCTYPE html>
        <html>
        <head>
            <meta charset="UTF-8">
            <meta name="viewport" content="width=device-width, initial-scale=1.0">
            <title>CASSIA Cell Type Annotation Summary</title>
            <style>
                :root {{
                    --primary-color: #2563eb;
                    --secondary-color: #0891b2;
                    --accent-color: #4f46e5;
                    --light-bg: #f3f4f6;
                    --border-color: #e5e7eb;
                    --text-color: #1f2937;
                    --text-light: #6b7280;
                }}
                
                body {{
                    font-family: system-ui, -apple-system, BlinkMacSystemFont, 'Segoe UI', Roboto, Oxygen, Ubuntu, Cantarell, sans-serif;
                    line-height: 1.6;
                    color: var(--text-color);
                    background-color: #ffffff;
                    margin: 0;
                    padding: 0;
                }}
                
                .container {{
                    max-width: 900px;
                    margin: 0 auto;
                    padding: 2rem;
                }}
                
                header {{
                    text-align: center;
                    margin-bottom: 2.5rem;
                    border-bottom: 2px solid var(--border-color);
                    padding-bottom: 1rem;
                }}
                
                h1 {{
                    color: var(--primary-color);
                    font-size: 2.5rem;
                    margin-bottom: 0.5rem;
                }}
                
                .subtitle {{
                    color: var(--text-light);
                    font-size: 1.2rem;
                    margin-top: 0;
                }}
                
                section {{
                    margin-bottom: 2.5rem;
                    background-color: white;
                    border-radius: 0.5rem;
                    box-shadow: 0 1px 3px rgba(0, 0, 0, 0.1);
                    padding: 1.5rem;
                    border-left: 4px solid var(--primary-color);
                }}
                
                h2 {{
                    color: var(--primary-color);
                    font-size: 1.8rem;
                    margin-top: 0;
                    border-bottom: 1px solid var(--border-color);
                    padding-bottom: 0.5rem;
                }}
                
                h3 {{
                    color: var(--secondary-color);
                    font-size: 1.3rem;
                    margin: 1.5rem 0 0.5rem;
                }}
                
                ul, ol {{
                    padding-left: 1.5rem;
                }}
                
                li {{
                    margin-bottom: 0.5rem;
                }}
                
                .final-annotation {{
                    background-color: #ecfdf5;
                    border-left: 4px solid #10b981;
                }}
                
                .final-annotation h2 {{
                    color: #10b981;
                }}
                
                .iteration {{
                    margin-bottom: 1.5rem;
                    background-color: var(--light-bg);
                    border-radius: 0.5rem;
                    padding: 1.5rem;
                    border-left: 4px solid var(--secondary-color);
                }}
                
                .iteration-title {{
                    font-size: 1.5rem;
                    color: var(--secondary-color);
                    margin-top: 0;
                    border-bottom: 1px solid var(--border-color);
                    padding-bottom: 0.5rem;
                }}
                
                .gene-list {{
                    display: flex;
                    flex-wrap: wrap;
                    gap: 0.5rem;
                    margin: 1rem 0;
                }}
                
                .gene-badge {{
                    background-color: var(--accent-color);
                    color: white;
                    padding: 0.3rem 0.7rem;
                    border-radius: 1rem;
                    font-size: 0.9rem;
                    font-weight: 500;
                }}
                
                .sub-section {{
                    background-color: white;
                    border-radius: 0.3rem;
                    padding: 1rem;
                    margin-top: 1rem;
                }}
                
                code {{
                    font-family: ui-monospace, monospace;
                    font-size: 0.9em;
                }}
                
                .marker-category {{
                    margin-bottom: 1rem;
                }}
                
                .marker-category-title {{
                    font-weight: 600;
                    margin-bottom: 0.5rem;
                    color: var(--secondary-color);
                }}
                
                .hypothesis-list {{
                    display: flex;
                    flex-direction: column;
                    gap: 0.8rem;
                }}
                
                .hypothesis-item {{
                    padding-left: 1.5rem;
                    position: relative;
                    margin-bottom: 0.5rem;
                }}
                
                .hypothesis-number {{
                    position: absolute;
                    left: 0;
                    font-weight: 600;
                    color: var(--accent-color);
                }}
                
                .hypothesis-item-continued {{
                    padding-left: 1.5rem;
                    margin-top: -0.3rem;
                    color: var(--text-light);
                }}
            </style>
        </head>
        <body>
            <div class="container">
                <header>
                    <h1>CASSIA Cell Type Annotation Summary</h1>
                    <p class="subtitle">Single-cell RNA-seq Analysis Report</p>
                </header>
                
                <section>
                    <h2>Overview</h2>
                    <div class="content">
                        {sections['overview']}
                    </div>
                </section>
                
                <section>
                    <h2>Initial Assessment</h2>
                    <div class="content">
                        {sections['initial_assessment']}
                    </div>
                </section>
        """
        
        # Add iterations
        for iteration in iterations:
            # Format genes checked as badges
            genes = iteration['genes_checked']
            gene_badges = ""
            if genes and genes != "No information available":
                gene_list = [g.strip() for g in re.split(r'[,\s]+', genes) if g.strip()]
                gene_badges = '<div class="gene-list">' + ''.join([f'<span class="gene-badge">{gene}</span>' for gene in gene_list]) + '</div>'
            
            html += f"""
                <section>
                    <h2>Iteration {iteration['number']}</h2>
                    
                    <div class="sub-section">
                        <h3>Hypotheses</h3>
                        <div class="content">
                            {format_hypotheses(iteration['hypotheses'])}
                        </div>
                    </div>
                    
                    <div class="sub-section">
                        <h3>Genes Checked</h3>
                        {gene_badges}
                    </div>
                    
                    <div class="sub-section">
                        <h3>Key Findings</h3>
                        <div class="content">
                            {iteration['key_findings']}
                        </div>
                    </div>
                </section>
            """
        
        # Add final annotation (highlighted)
        html += f"""
                <section class="final-annotation">
                    <h2>Final Annotation</h2>
                    <div class="content">
                        {sections['final_annotation']}
                    </div>
                </section>
        """
        
        # Add marker summary
        html += f"""
                <section>
                    <h2>Key Marker Genes</h2>
                    <div class="content">
                        {sections['marker_summary']}
                    </div>
                </section>
        """
        
        # Add recommendations if available
        if sections['recommendations'] and sections['recommendations'] != "No information available":
            html += f"""
                <section>
                    <h2>Recommendations</h2>
                    <div class="content">
                        {sections['recommendations']}
                    </div>
                </section>
            """
        
        # Close the HTML
        html += """
            </div>
        </body>
        </html>
        """
        
        # Save the HTML report
        with open(output_filename, 'w', encoding='utf-8') as f:
            f.write(html)
        
        print(f"HTML report saved to {output_filename}")
        return output_filename
    
    except Exception as e:
        error_msg = f"Error formatting summary to HTML: {str(e)}"
        print(error_msg)
        # Save error message to file so there's still an output
        with open(output_filename, 'w', encoding='utf-8') as f:
            f.write(f"<html><body><h1>Error</h1><p>{error_msg}</p></body></html>")
        return output_filename <|MERGE_RESOLUTION|>--- conflicted
+++ resolved
@@ -943,21 +943,11 @@
         
         # Generate paths for reports - only summary HTML and raw conversation text
         if not output_name.lower().endswith('.html'):
-<<<<<<< HEAD
-            raw_report_path = output_name + '_raw_conversation.html'
-            absolute_raw_txt_path = output_name + '_absolute_raw_conversation.txt'
-        else:
-            # Remove .html for base name
-            output_name = output_name[:-5]
-            raw_report_path = output_name + '_raw_conversation.html'
-            absolute_raw_txt_path = output_name + '_absolute_raw_conversation.txt'
-=======
             raw_text_path = output_name + '_raw_conversation.txt'
         else:
             # Remove .html for base name
             output_name = output_name[:-5]
             raw_text_path = output_name + '_raw_conversation.txt'
->>>>>>> ff220544
         
         # Generate path for summary report
         summary_report_path = output_name + '_summary.html'
@@ -969,14 +959,6 @@
             # Save the complete raw conversation as text (including prompt)
             raw_text_path = save_raw_conversation_text(messages, raw_text_path)
             print(f"Raw conversation text saved to {raw_text_path}")
-            
-            # Save the absolute raw conversation as plain text
-            with open(absolute_raw_txt_path, 'w', encoding='utf-8') as f:
-                for entry in messages:
-                    role = entry.get('role', '')
-                    content = entry.get('content', '')
-                    f.write(f"{role.upper()}\n{content}\n\n")
-            print(f"Absolute raw conversation saved to {absolute_raw_txt_path}")
             
             # Generate the summary report
             summary_report_path = generate_summary_report(conversation_without_prompt, summary_report_path)
@@ -1074,21 +1056,11 @@
         
         # Generate paths for reports - only summary HTML and raw conversation text
         if not output_name.lower().endswith('.html'):
-<<<<<<< HEAD
-            raw_report_path = output_name + '_raw_conversation.html'
-            absolute_raw_txt_path = output_name + '_absolute_raw_conversation.txt'
-        else:
-            # Remove .html for base name
-            output_name = output_name[:-5]
-            raw_report_path = output_name + '_raw_conversation.html'
-            absolute_raw_txt_path = output_name + '_absolute_raw_conversation.txt'
-=======
             raw_text_path = output_name + '_raw_conversation.txt'
         else:
             # Remove .html for base name
             output_name = output_name[:-5]
             raw_text_path = output_name + '_raw_conversation.txt'
->>>>>>> ff220544
         
         # Generate path for summary report
         summary_report_path = output_name + '_summary.html'
@@ -1100,14 +1072,6 @@
             # Save the complete raw conversation as text (including prompt)
             raw_text_path = save_raw_conversation_text(messages, raw_text_path)
             print(f"Raw conversation text saved to {raw_text_path}")
-            
-            # Save the absolute raw conversation as plain text
-            with open(absolute_raw_txt_path, 'w', encoding='utf-8') as f:
-                for entry in messages:
-                    role = entry.get('role', '')
-                    content = entry.get('content', '')
-                    f.write(f"{role.upper()}\n{content}\n\n")
-            print(f"Absolute raw conversation saved to {absolute_raw_txt_path}")
             
             # Generate the summary report
             summary_report_path = generate_summary_report(conversation_without_prompt, summary_report_path)
