--- conflicted
+++ resolved
@@ -2,9 +2,9 @@
 
 CASSIA (Collaborative Agent System for Single-cell Interpretable Annotation) is a tool that enhances cell type annotation using multi-agent Large Language Models (LLMs).
 
-🌐 [Try CASSIA Web UI](https://cassiacell.com/) - A web interface for basic CASSIA functionality
-
-📚 [Complete R Documentation](https://cassia-true-final-4.vercel.app/)
+📖 [Read our preprint (v2, latest)](https://www.biorxiv.org/content/10.1101/2024.12.04.626476v2)
+ 
+📖 [Original preprint (v1, historical)](https://www.biorxiv.org/content/10.1101/2024.12.04.626476v1)
 
 📝 [Example R workflow](https://github.com/ElliotXie/CASSIA/blob/main/CASSIA_example/CASSIA_tutorial_final.Rmd)
 
@@ -146,23 +146,20 @@
 - Backup data before overwriting files
 - Double-check file paths and permissions
 
-<<<<<<< HEAD
-=======
 ## 🛠️ To-Do List
 
-- [ ] Improve the MOE (Mixture of Experts) system
+- [ ] Imporve the MOE (Mixture of Experts) system
 - [ ] Demo video
 - [x] Better integration with Seurat
 - [ ] Better integration with Scanpy
 - [ ] Integration with clustering pipeline  
 - [ ] Marker selection process optimization
 - [ ] Multiomics integration
-- [ ] Launch the benchmark website
+- [ ] Laucnch the benchmark website
 - [x] More robust workflow with auto-retry mechanisms  
 - [x] Improved output file management
-- [x] Automatically evaluate annotation performance
+- [x] Automatic evalutate annotation performance
 - [x] Draw the CASSIA logo
->>>>>>> 293e3dfe
 
 Note: This README covers basic CASSIA functionality. For a complete tutorial including advanced features and detailed examples, please visit:
 [CASSIA Complete Tutorial](https://cassia-true-final-4.vercel.app/).
